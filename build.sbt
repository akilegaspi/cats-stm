--- conflicted
+++ resolved
@@ -48,21 +48,12 @@
 
 addCommandAlias("prePR", "; project `cats-stm`; clean; scalafmtAll; headerCreate")
 
-<<<<<<< HEAD
-val CatsVersion = "2.2.0"
-val CatsEffectVersion = "2.3.0"
-val DisciplineVersion = "1.0.3"
-val ScalaCheckVersion = "1.15.1"
-val MunitVersion = "0.7.19"
-val MunitCatsEffectVersion = "1.0.3"
-=======
 val CatsVersion = "2.3.0"
 val CatsEffectVersion = "3.0.0-M4"
 val DisciplineVersion = "0.3.0"
 val ScalaCheckVersion = "1.15.1"
 val MunitVersion = "0.7.19"
 val MunitCatsEffectVersion = "0.11.0"
->>>>>>> 4c321ca5
 val ScalacheckEffectVersion = "0.3.0"
 
 ThisBuild / scalafixDependencies += "com.github.liancheng" %% "organize-imports" % "0.4.4"
