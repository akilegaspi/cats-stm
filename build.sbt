--- conflicted
+++ resolved
@@ -53,13 +53,8 @@
 val DisciplineVersion = "0.3.0"
 val ScalaCheckVersion = "1.15.1"
 val MunitVersion = "0.7.19"
-<<<<<<< HEAD
-val MunitCatsEffectVersion = "0.6.0"
-val ScalacheckEffectVersion = "0.6.0"
-=======
 val MunitCatsEffectVersion = "0.11.0"
 val ScalacheckEffectVersion = "0.3.0"
->>>>>>> 4c321ca5
 
 ThisBuild / scalafixDependencies += "com.github.liancheng" %% "organize-imports" % "0.4.4"
 inThisBuild(
