--- conflicted
+++ resolved
@@ -49,13 +49,8 @@
 addCommandAlias("prePR", "; project `cats-stm`; clean; scalafmtAll; headerCreate")
 
 val CatsVersion = "2.2.0"
-<<<<<<< HEAD
-val CatsEffectVersion = "2.2.0"
-val DisciplineVersion = "1.0.3"
-=======
 val CatsEffectVersion = "2.3.0"
 val DisciplineVersion = "0.3.0"
->>>>>>> 7dcc617f
 val ScalaCheckVersion = "1.15.1"
 val MunitVersion = "0.7.19"
 val MunitCatsEffectVersion = "1.0.3"
