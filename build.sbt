enablePlugins(MicrositesPlugin)

ThisBuild / baseVersion := "3.0"

ThisBuild / organization := "io.github.timwspence"
ThisBuild / organizationName := "TimWSpence"
publishGithubUser in ThisBuild := "TimWSpence"
publishFullName in ThisBuild := "Tim Spence"

ThisBuild / developers := List(
  Developer("TimWSpence", "Tim Spence", "@TimWSpence", url("https://github.com/TimWSpence"))
)

val PrimaryOS = "ubuntu-latest"

val Scala213 = "2.13.3"

ThisBuild / crossScalaVersions := Seq("2.12.12", Scala213)

val LTSJava = "adopt@1.11"
val LatestJava = "adopt@1.15"
val GraalVM8 = "graalvm-ce-java8@20.2.0"

ThisBuild / githubWorkflowJavaVersions := Seq(LTSJava, LatestJava, GraalVM8)
ThisBuild / githubWorkflowOSes := Seq(PrimaryOS)

ThisBuild / githubWorkflowBuild := Seq(
  WorkflowStep.Sbt(List("${{ matrix.ci }}")),

  WorkflowStep.Sbt(
    List("docs/mdoc"),
    cond = Some(s"matrix.scala == '$Scala213' && matrix.ci == 'ciJVM'")),
)

ThisBuild / githubWorkflowBuildMatrixAdditions += "ci" -> List("ciJVM")

// ThisBuild / githubWorkflowBuildMatrixExclusions +=
//   MatrixExclude(Map("java" -> LatestJava, "scala" -> "3.0.0-M1"))

ThisBuild / homepage := Some(url("https://github.com/TimWSpence/cats-stm"))

ThisBuild / scmInfo := Some(
  ScmInfo(
    url("https://github.com/TimWSpence/cats-stm"),
    "git@github.com:TimWSpence/cats-stm.git"))

addCommandAlias("ciJVM", "; project cats-stm; headerCheck; scalafmtCheck; clean; test; mimaReportBinaryIssues")

addCommandAlias("prePR", "; project `cats-stm`; clean; scalafmtAll; headerCreate")

val CatsVersion = "2.2.0"
val CatsEffectVersion = "2.2.0"
val DisciplineVersion = "1.0.3"
val ScalaCheckVersion = "1.15.1"
<<<<<<< HEAD
val MunitVersion = "0.7.18"
val MunitCatsEffectVersion = "1.0.3"
=======
val MunitVersion = "0.7.19"
val MunitCatsEffectVersion = "0.3.0"
>>>>>>> 7d6dfcd4
val ScalacheckEffectVersion = "0.3.0"

ThisBuild / scalafixDependencies += "com.github.liancheng" %% "organize-imports" % "0.4.4"
inThisBuild(
  List(
    scalaVersion := Scala213,
    semanticdbEnabled := true,
    semanticdbVersion := scalafixSemanticdb.revision
  )
)

lazy val `cats-stm` = project.in(file("."))
  .settings(commonSettings)
  .aggregate(
    core,
    laws,
    docs,
    examples
  )
  .settings(noPublishSettings)

lazy val core = project.in(file("core"))
  .settings(commonSettings)
  .settings(
    name := "cats-stm",
  )
  .settings(testFrameworks += new TestFramework("munit.Framework"))
  .settings(initialCommands in console := """
    import cats._
    import cats.implicits._
    import cats.effect._
    import cats.effect.implicits._
    implicit val CS: ContextShift[IO] = IO.contextShift(scala.concurrent.ExecutionContext.global)
    implicit val T: Timer[IO] = IO.timer(scala.concurrent.ExecutionContext.global)
    """
  )

lazy val laws = project.in(file("laws"))
  .settings(commonSettings)
  .settings(
    name := "cats-stm",
  )
  .settings(testFrameworks += new TestFramework("munit.Framework"))
  .settings(
    libraryDependencies ++= Seq(
      "org.typelevel"              %% "cats-laws"                 % CatsVersion % Test,
      "org.typelevel"              %% "discipline-munit"          % DisciplineVersion % Test,
      "org.scalacheck"             %% "scalacheck"                % ScalaCheckVersion % Test,
    )
  )
  .dependsOn(core)


lazy val docs = project.in(file("docs"))
  .settings(commonSettings, skipOnPublishSettings, micrositeSettings)
  .dependsOn(core)
  .enablePlugins(MicrositesPlugin)

lazy val examples = project.in(file("examples"))
  .settings(commonSettings, skipOnPublishSettings)
  .dependsOn(core)

lazy val commonSettings = Seq(
  organizationHomepage := Some(url("https://github.com/TimWSpence")),
  libraryDependencies ++= Seq(
    "org.typelevel"              %% "cats-effect"               % CatsEffectVersion,
    "org.typelevel"              %% "cats-core"                 % CatsVersion,
    "com.github.alexarchambault" %% "scalacheck-shapeless_1.14" % "1.2.5" % Test,
    "org.scalacheck"             %% "scalacheck"                % ScalaCheckVersion % Test,
    "org.scalameta"              %% "munit"                     % MunitVersion % Test,
    "org.scalameta"              %% "munit-scalacheck"          % MunitVersion % Test,
    "org.typelevel"              %% "scalacheck-effect-munit"   % ScalacheckEffectVersion % Test,
    "org.typelevel"              %% "munit-cats-effect"         % MunitCatsEffectVersion % Test
  ),
  addCompilerPlugin("org.typelevel" % "kind-projector" % "0.11.1" cross CrossVersion.full),
  addCompilerPlugin("com.olegpy" %% "better-monadic-for" % "0.3.1"),
)

lazy val micrositeSettings = {
  import microsites._
  Seq(
    micrositeName := "Cats STM",
    micrositeDescription := "Software Transactional Memory for Cats Effect",
    micrositeAuthor := "Tim Spence",
    micrositeGithubOwner := "TimWSpence",
    micrositeGithubRepo := "cats-stm",
    micrositeBaseUrl := "/cats-stm",
    micrositeFooterText := None,
    micrositeDocumentationUrl := "https://www.javadoc.io/doc/io.github.timwspence/cats-stm_2.12",
    micrositeHighlightTheme := "atom-one-light",
    micrositeCompilingDocsTool := WithMdoc,
    micrositePushSiteWith := GitHub4s,
    micrositeGithubToken := sys.env.get("GITHUB_TOKEN"),
    micrositeGitterChannelUrl := "cats-stm/community",
    micrositeExtraMdFiles := Map(
      file("CHANGELOG.md")        -> ExtraMdFileConfig("changelog.md", "page", Map("title" -> "changelog", "section" -> "changelog", "position" -> "100")),
      file("CODE_OF_CONDUCT.md")  -> ExtraMdFileConfig("code-of-conduct.md",   "page", Map("title" -> "code of conduct",   "section" -> "code of conduct",   "position" -> "101")),
      file("LICENSE.txt")             -> ExtraMdFileConfig("license.md",   "page", Map("title" -> "license",   "section" -> "license",   "position" -> "102"))
    )
  )
}

lazy val skipOnPublishSettings = Seq(
  skip in publish := true,
  publish := (()),
  publishLocal := (()),
  publishArtifact := false,
  publishTo := None
)<|MERGE_RESOLUTION|>--- conflicted
+++ resolved
@@ -52,13 +52,8 @@
 val CatsEffectVersion = "2.2.0"
 val DisciplineVersion = "1.0.3"
 val ScalaCheckVersion = "1.15.1"
-<<<<<<< HEAD
-val MunitVersion = "0.7.18"
-val MunitCatsEffectVersion = "1.0.3"
-=======
 val MunitVersion = "0.7.19"
 val MunitCatsEffectVersion = "0.3.0"
->>>>>>> 7d6dfcd4
 val ScalacheckEffectVersion = "0.3.0"
 
 ThisBuild / scalafixDependencies += "com.github.liancheng" %% "organize-imports" % "0.4.4"
